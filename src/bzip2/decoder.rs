//! rust-compression
//!
//! # Licensing
//! This Source Code is subject to the terms of the Mozilla Public License
//! version 2.0 (the "License"). You can obtain a copy of the License at
//! <http://mozilla.org/MPL/2.0/>.

#[cfg(not(feature = "std"))]
use alloc::string::String;
#[cfg(not(feature = "std"))]
use alloc::vec::Vec;
use bitio::direction::left::Left;
use bitio::reader::{BitRead, BitReader};
use bitset::BitArray;
use bzip2::error::BZip2Error;
use bzip2::mtf::MtfPositionDecoder;
use bzip2::{HEADER_0, HEADER_h, BZ_G_SIZE, HEADER_B, HEADER_Z};
use core::hash::{BuildHasher, Hasher};
use crc32::{BuiltinDigest, IEEE_NORMAL};
use huffman::decoder::HuffmanDecoder;
use traits::decoder::Decoder;

const BZ2_R_NUMS: [usize; 512] = [
    619, 720, 127, 481, 931, 816, 813, 233, 566, 247, 985, 724, 205, 454, 863,
    491, 741, 242, 949, 214, 733, 859, 335, 708, 621, 574, 73, 654, 730, 472,
    419, 436, 278, 496, 867, 210, 399, 680, 480, 51, 878, 465, 811, 169, 869,
    675, 611, 697, 867, 561, 862, 687, 507, 283, 482, 129, 807, 591, 733, 623,
    150, 238, 59, 379, 684, 877, 625, 169, 643, 105, 170, 607, 520, 932, 727,
    476, 693, 425, 174, 647, 73, 122, 335, 530, 442, 853, 695, 249, 445, 515,
    909, 545, 703, 919, 874, 474, 882, 500, 594, 612, 641, 801, 220, 162, 819,
    984, 589, 513, 495, 799, 161, 604, 958, 533, 221, 400, 386, 867, 600, 782,
    382, 596, 414, 171, 516, 375, 682, 485, 911, 276, 98, 553, 163, 354, 666,
    933, 424, 341, 533, 870, 227, 730, 475, 186, 263, 647, 537, 686, 600, 224,
    469, 68, 770, 919, 190, 373, 294, 822, 808, 206, 184, 943, 795, 384, 383,
    461, 404, 758, 839, 887, 715, 67, 618, 276, 204, 918, 873, 777, 604, 560,
    951, 160, 578, 722, 79, 804, 96, 409, 713, 940, 652, 934, 970, 447, 318,
    353, 859, 672, 112, 785, 645, 863, 803, 350, 139, 93, 354, 99, 820, 908,
    609, 772, 154, 274, 580, 184, 79, 626, 630, 742, 653, 282, 762, 623, 680,
    81, 927, 626, 789, 125, 411, 521, 938, 300, 821, 78, 343, 175, 128, 250,
    170, 774, 972, 275, 999, 639, 495, 78, 352, 126, 857, 956, 358, 619, 580,
    124, 737, 594, 701, 612, 669, 112, 134, 694, 363, 992, 809, 743, 168, 974,
    944, 375, 748, 52, 600, 747, 642, 182, 862, 81, 344, 805, 988, 739, 511,
    655, 814, 334, 249, 515, 897, 955, 664, 981, 649, 113, 974, 459, 893, 228,
    433, 837, 553, 268, 926, 240, 102, 654, 459, 51, 686, 754, 806, 760, 493,
    403, 415, 394, 687, 700, 946, 670, 656, 610, 738, 392, 760, 799, 887, 653,
    978, 321, 576, 617, 626, 502, 894, 679, 243, 440, 680, 879, 194, 572, 640,
    724, 926, 56, 204, 700, 707, 151, 457, 449, 797, 195, 791, 558, 945, 679,
    297, 59, 87, 824, 713, 663, 412, 693, 342, 606, 134, 108, 571, 364, 631,
    212, 174, 643, 304, 329, 343, 97, 430, 751, 497, 314, 983, 374, 822, 928,
    140, 206, 73, 263, 980, 736, 876, 478, 430, 305, 170, 514, 364, 692, 829,
    82, 855, 953, 676, 246, 369, 970, 294, 750, 807, 827, 150, 790, 288, 923,
    804, 378, 215, 828, 592, 281, 565, 555, 710, 82, 896, 831, 547, 261, 524,
    462, 293, 465, 502, 56, 661, 821, 976, 991, 658, 869, 905, 758, 745, 193,
    768, 550, 608, 933, 378, 286, 215, 979, 792, 961, 61, 688, 793, 644, 986,
    403, 106, 366, 905, 644, 372, 567, 466, 434, 645, 210, 389, 550, 919, 135,
    780, 773, 635, 389, 707, 100, 626, 958, 165, 504, 920, 176, 193, 713, 857,
    265, 203, 50, 668, 108, 645, 990, 626, 197, 510, 357, 358, 850, 858, 364,
    936, 638,
];

struct BlockRandomise {
    n2go: usize,
    t_pos: usize,
}

impl BlockRandomise {
    pub fn new() -> Self {
        Self {
            n2go: 0,
            t_pos: 0,
        }
    }

    pub fn reset(&mut self) {
        self.n2go = 0;
        self.t_pos = 0;
    }

    pub fn next(&mut self) -> bool {
        if self.n2go == 0 {
            self.n2go = BZ2_R_NUMS[self.t_pos];
            self.t_pos += 1;
            if self.t_pos == 512 {
                self.t_pos = 0;
            }
        }
        self.n2go -= 1;
        self.n2go == 1
    }
}

pub struct BZip2Decoder {
    block_no: usize,
    block_size_100k: usize,
    combined_crc: u32,
    block_crc: u32,
    block_crc_digest: BuiltinDigest,
    tt: Vec<u32>,
    n_block_used: usize,
    t_pos: u32,
    block_randomise: BlockRandomise,
    block_randomised: bool,
    result_count: usize,
    result_wrote_count: usize,
    result_charactor: u8,
    stream_no: usize,
}

impl Default for BZip2Decoder {
    fn default() -> Self {
        Self::new()
    }
}

impl BZip2Decoder {
    const RUN_A: u16 = 0;
    const RUN_B: u16 = 1;

    pub fn new() -> Self {
        Self {
            block_no: 0,
            block_size_100k: 0,
            combined_crc: 0,
            block_crc: 0,
            block_crc_digest: IEEE_NORMAL.build_hasher(),
            tt: Vec::new(),
            n_block_used: 0,
            t_pos: 0,
            block_randomise: BlockRandomise::new(),
            block_randomised: false,
            result_count: 0,
            result_wrote_count: 0,
            result_charactor: 0,
            stream_no: 1,
        }
    }

    fn read_u8<R: BitRead<Left>>(reader: &mut R) -> Result<u8, String> {
        reader.read_bits(8).map(|x| x.data())
    }

    fn read_u32<R: BitRead<Left>>(reader: &mut R) -> Result<u32, String> {
        reader.read_bits(32).map(|x| x.data())
    }

    fn check_u8<R: BitRead<Left>>(
        reader: &mut R,
        value: u8,
    ) -> Result<bool, String> {
        Self::read_u8(reader).map(|x| x == value)
    }

    fn init_block<R: BitRead<Left>>(
        &mut self,
        reader: &mut R,
    ) -> Result<bool, BZip2Error> {
        loop {
            if self.block_no == 0 {
                let magic_err = if self.stream_no == 1 {
                    BZip2Error::DataErrorMagicFirst
                } else {
                    BZip2Error::DataErrorMagic
                };
                Self::check_u8(reader, HEADER_B).map_err(|_| magic_err)?;
                Self::check_u8(reader, HEADER_Z).map_err(|_| magic_err)?;
                Self::check_u8(reader, HEADER_h).map_err(|_| magic_err)?;
                self.block_size_100k = {
                    let b = Self::read_u8(reader)
                        .map_err(|_| BZip2Error::UnexpectedEof)?;
                    if b < 1 + HEADER_0 || b > 9 + HEADER_0 {
                        return Err(magic_err);
                    }
                    usize::from(b - HEADER_0)
                };
            } else {
                let data_block_crc = self.block_crc_digest.finish() as u32;
                debug!(
                    " {{0x{:08x}, 0x{:08x}}}]",
                    self.block_crc, data_block_crc
                );
                if data_block_crc != self.block_crc {
                    return Err(BZip2Error::DataError);
                }
                self.combined_crc = ((self.combined_crc << 1)
                    | (self.combined_crc >> 31))
                    ^ self.block_crc;
                self.block_crc_digest = IEEE_NORMAL.build_hasher();
            }

            let block_head_byte =
                Self::read_u8(reader).map_err(|_| BZip2Error::UnexpectedEof)?;

            if block_head_byte == 0x31 {
                Self::check_u8(reader, 0x41)
                    .map_err(|_| BZip2Error::DataError)?;
                Self::check_u8(reader, 0x59)
                    .map_err(|_| BZip2Error::DataError)?;
                Self::check_u8(reader, 0x26)
                    .map_err(|_| BZip2Error::DataError)?;
                Self::check_u8(reader, 0x53)
                    .map_err(|_| BZip2Error::DataError)?;
                Self::check_u8(reader, 0x59)
                    .map_err(|_| BZip2Error::DataError)?;
                self.block_no += 1;
                debug!("    [{}: huff+mtf ", self.block_no);

                self.block_crc = Self::read_u32(reader)
                    .map_err(|_| BZip2Error::UnexpectedEof)?;
                self.block_randomised = reader
                    .read_bits::<u8>(1)
                    .map_err(|_| BZip2Error::UnexpectedEof)?
                    .data() == 1;

                let orig_pos = reader
                    .read_bits::<u32>(24)
                    .map_err(|_| BZip2Error::UnexpectedEof)?
                    .data() as usize;

                if orig_pos > 10 + 100_000 * self.block_size_100k {
                    return Err(BZip2Error::DataError);
                }

                /*--- Receive the mapping table ---*/
                let seq2unseq = {
                    let mut in_use16 = BitArray::new(16);
                    for i in 0..16 {
                        in_use16.set(
                            i,
                            reader
                                .read_bits::<u8>(1)
                                .map_err(|_| BZip2Error::UnexpectedEof)?
                                .data() == 1,
                        );
                    }

                    let mut ret = Vec::with_capacity(256);
                    for (i, _) in
                        in_use16.iter().enumerate().filter(|&(_, x)| x)
                    {
                        for j in 0..16 {
                            if reader
                                .read_bits::<u8>(1)
                                .map_err(|_| BZip2Error::UnexpectedEof)?
                                .data() == 1
                            {
                                ret.push(i * 16 + j)
                            }
                        }
                    }
                    ret
                };

                if seq2unseq.is_empty() {
                    return Err(BZip2Error::DataError);
                }

                let alpha_size = seq2unseq.len() + 2;

                /*--- Now the selectors ---*/
<<<<<<< HEAD
                let n_groups = reader
                    .read_bits(3)
                    .map_err(|_| BZip2Error::UnexpectedEof)?
                    .data();
                if n_groups < 2 || n_groups > 6 {
                    return Err(BZip2Error::DataError);
                }
                let n_selectors = reader
                    .read_bits(15)
                    .map_err(|_| BZip2Error::UnexpectedEof)?
                    .data();
=======
                let n_groups = try!(
                    reader
                        .read_bits(3)
                        .map_err(|_| BZip2Error::UnexpectedEof)
                ).data();
                if n_groups < 2 || n_groups > 6 {
                    return Err(BZip2Error::DataError);
                }
                let n_selectors = try!(
                    reader
                        .read_bits(15)
                        .map_err(|_| BZip2Error::UnexpectedEof)
                ).data();
>>>>>>> 8c0faa09
                if n_selectors < 1 {
                    return Err(BZip2Error::DataError);
                }

                let mut selector = Vec::with_capacity(n_selectors);
                {
                    let mut selector_mtf_dec =
                        MtfPositionDecoder::new(n_groups);
                    for _ in 0..n_selectors {
                        let mut j = 0;
                        while reader
                            .read_bits::<u8>(1)
                            .map_err(|_| BZip2Error::UnexpectedEof)?
                            .data() != 0
                        {
                            j += 1;
                            if j >= n_groups {
                                return Err(BZip2Error::DataError);
                            }
                        }
                        /*--- Undo the MTF values for the selectors. ---*/
                        selector.push(selector_mtf_dec.pop(j));
                    }
                }

                let mut len = vec![vec![0; alpha_size]; n_groups];
                /*--- Now the coding tables ---*/
                for t in &mut len {
                    let mut curr = reader
                        .read_bits::<u8>(5)
                        .map_err(|_| BZip2Error::UnexpectedEof)?
                        .data();
                    for i in t.iter_mut() {
                        while reader
                            .read_bits::<u8>(1)
                            .map_err(|_| BZip2Error::UnexpectedEof)?
                            .data() != 0
                        {
                            if curr < 1 || curr > 20 {
                                return Err(BZip2Error::DataError);
                            }
                            if reader
                                .read_bits::<u8>(1)
                                .map_err(|_| BZip2Error::UnexpectedEof)?
                                .data() == 0
                            {
                                curr += 1;
                            } else {
                                curr -= 1;
                            }
                        }
                        *i = curr;
                    }
                }

                /*--- Create the Huffman decoding tables ---*/
                let mut code = Vec::with_capacity(n_groups);
                for l in &len {
                    code.push(HuffmanDecoder::<Left>::new(l, 12)
                        .map_err(|_| BZip2Error::DataError)?);
                }

                /*--- Now the MTF values ---*/
                let eob = alpha_size as u16 - 1;
                let nblock_max = 100_000 * self.block_size_100k;

                let mut unzftab = vec![0; 257]; // LF-mapping Table
                self.tt.clear();
                self.tt.reserve_exact(nblock_max);

                {
                    let mut group_no = 0;
                    let mut group_pos = 0;
                    let mut n = 1;
                    let mut es = 0;

                    let mut mtf_decoder =
                        MtfPositionDecoder::new(seq2unseq.len());

                    loop {
                        if group_pos == 0 {
                            group_no += 1;
                            if group_no > n_selectors {
                                return Err(BZip2Error::DataError);
                            }
                            group_pos = BZ_G_SIZE;
                        }
                        group_pos -= 1;
                        let next_sym = code[selector[group_no - 1]]
                            .dec(reader)
                            .map_err(|_| BZip2Error::DataError)?
                            .ok_or_else(|| BZip2Error::DataError)?;

                        if es > 0 && next_sym != Self::RUN_A
                            && next_sym != Self::RUN_B
                        {
                            let uc = seq2unseq[mtf_decoder.pop(0)];
                            unzftab[uc + 1] += es;
                            for _ in 0..es {
                                self.tt.push(uc as u32);
                            }
                            if self.tt.len() >= nblock_max {
                                return Err(BZip2Error::DataError);
                            }
                            n = 1;
                            es = 0;
                        }

                        if next_sym == eob {
                            break;
                        }

                        /* Check that N doesn't get too big, so that es
                        doesn't go negative.  The maximum value that can
                        be RUNA/RUNB encoded is equal to the block size
                        (post the initial RLE), viz, 900k, so bounding N
                        at 2 million should guard against overflow
                        without rejecting any legitimate inputs. */
                        if n >= 2 * 1024 * 1024 {
                            return Err(BZip2Error::DataError);
                        }

                        if next_sym == Self::RUN_A {
                            es += n;
                            n <<= 1;
                        } else if next_sym == Self::RUN_B {
                            n <<= 1;
                            es += n;
                        } else {
                            if self.tt.len() >= nblock_max {
                                return Err(BZip2Error::DataError);
                            }

                            let uc = seq2unseq
                                [mtf_decoder.pop(next_sym as usize - 1)];
                            unzftab[uc + 1] += 1;
                            self.tt.push(uc as u32);
                        }
                    }
                }

                /* Now we know what nblock is, we can do a better sanity
                check on s->origPtr. */
                if orig_pos >= self.tt.len() {
                    return Err(BZip2Error::DataError);
                }

                /*-- Set up cftab to facilitate generation of T^(-1) --*/
                /* Actually generate cftab. */
                if unzftab[0] != 0 {
                    return Err(BZip2Error::DataError);
                }

                for i in 1..unzftab.len() {
                    // /* Check: unzftab entries in range. */
                    // if (unzftab[i] < 0 || unzftab[i] > nblock)
                    //     throw new InvalidDataException();
                    unzftab[i] += unzftab[i - 1];
                    /* Check: cftab entries non-descending. */
                    if unzftab[i - 1] > unzftab[i] {
                        return Err(BZip2Error::DataError);
                    }
                }
                /* Check: cftab entries in range. */
                if unzftab[unzftab.len() - 1] != self.tt.len() {
                    return Err(BZip2Error::DataError);
                }

                debug!("rt+rld");

                /*-- compute the T^(-1) vector --*/
                for i in 0..self.tt.len() {
                    let uc = (self.tt[i] & 0xFF) as usize;
                    self.tt[unzftab[uc]] |= (i as u32) << 8;
                    unzftab[uc] += 1;
                }

                self.t_pos = self.tt[orig_pos] >> 8;
                self.n_block_used = 0;

                if self.block_randomised {
                    self.block_randomise.reset();
                }

                self.result_count = 0;
                self.result_wrote_count = 0;

                return Ok(true);
            } else if block_head_byte == 0x17 {
                Self::check_u8(reader, 0x72)
                    .map_err(|_| BZip2Error::DataError)?;
                Self::check_u8(reader, 0x45)
                    .map_err(|_| BZip2Error::DataError)?;
                Self::check_u8(reader, 0x38)
                    .map_err(|_| BZip2Error::DataError)?;
                Self::check_u8(reader, 0x50)
                    .map_err(|_| BZip2Error::DataError)?;
                Self::check_u8(reader, 0x90)
                    .map_err(|_| BZip2Error::DataError)?;
                let stored_combind_crc = Self::read_u32(reader)
                    .map_err(|_| BZip2Error::UnexpectedEof)?;
                debug!(
                    "    combined CRCs: stored = 0x{:08x}, computed = 0x{:08x}",
                    stored_combind_crc, self.combined_crc
                );
                if stored_combind_crc != self.combined_crc {
                    return Err(BZip2Error::DataError);
                }
                reader.skip_to_next_byte();
                let next = reader
                    .peek_bits::<usize>(8)
                    .map_err(|_| BZip2Error::Unexpected)?;
                if next.len() == 8 {
                    self.block_no = 0;
                    self.combined_crc = 0;
                    self.stream_no += 1;
                } else {
                    return Ok(false);
                }
            } else {
                return Err(BZip2Error::DataError);
            }
        }
    }

    fn get_next_lfm(&mut self) -> Result<u8, BZip2Error> {
        let mut position = self.t_pos;
        /* c_tPos is unsigned, hence test < 0 is pointless. */
        if position >= 100_000 * self.block_size_100k as u32 {
            return Err(BZip2Error::DataError);
        }
        position = self.tt[position as usize];
        let mut k0 = position as u8;
        self.t_pos = position >> 8;
        self.n_block_used += 1;
        if self.block_randomised {
            k0 ^= if self.block_randomise.next() {
                1
            } else {
                0
            };
        }

        Ok(k0)
    }
}

impl<I> Decoder<I> for BZip2Decoder
where
    I: Iterator<Item = u8>,
{
    type Error = BZip2Error;
    type Output = u8;
    type Reader = BitReader<Left, I>;

    fn next(
        &mut self,
        iter: &mut Self::Reader,
    ) -> Result<Option<u8>, Self::Error> {
        if self.result_count == self.result_wrote_count {
            if self.n_block_used == self.tt.len() && !self.init_block(iter)? {
                return Ok(None);
            }

            let buffer = self.get_next_lfm()?;
            if buffer == self.result_charactor {
                self.result_count += 1;
                self.result_wrote_count += 1;
            } else {
                self.result_charactor = buffer;
                self.result_count = 1;
                self.result_wrote_count = 1;
            }

            if self.result_count == 4 {
                self.result_count += usize::from(self.get_next_lfm()?);
            }
        } else {
            self.result_wrote_count += 1;
        }
        self.block_crc_digest
            .write_u8(self.result_charactor);
        Ok(Some(self.result_charactor))
    }
}<|MERGE_RESOLUTION|>--- conflicted
+++ resolved
@@ -257,7 +257,6 @@
                 let alpha_size = seq2unseq.len() + 2;
 
                 /*--- Now the selectors ---*/
-<<<<<<< HEAD
                 let n_groups = reader
                     .read_bits(3)
                     .map_err(|_| BZip2Error::UnexpectedEof)?
@@ -269,21 +268,6 @@
                     .read_bits(15)
                     .map_err(|_| BZip2Error::UnexpectedEof)?
                     .data();
-=======
-                let n_groups = try!(
-                    reader
-                        .read_bits(3)
-                        .map_err(|_| BZip2Error::UnexpectedEof)
-                ).data();
-                if n_groups < 2 || n_groups > 6 {
-                    return Err(BZip2Error::DataError);
-                }
-                let n_selectors = try!(
-                    reader
-                        .read_bits(15)
-                        .map_err(|_| BZip2Error::UnexpectedEof)
-                ).data();
->>>>>>> 8c0faa09
                 if n_selectors < 1 {
                     return Err(BZip2Error::DataError);
                 }
